--- conflicted
+++ resolved
@@ -28,17 +28,13 @@
 # Unit: kg
 m_e = 9.1093897e-31
 
-<<<<<<< HEAD
-# Just for testing purposes:
-=======
 #h: the planck constant in Js
 h = 6.6260693e-34
 
 #hbar: the planck constant divided by 2 Pi in Js (/rad)
 hbar = 1.05457168e-34
 
-#For testing:
->>>>>>> ff9d8469
+# Just for testing purposes:
 if __name__ == "__main__":
 	print pi
 	print c
